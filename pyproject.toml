--- conflicted
+++ resolved
@@ -19,10 +19,7 @@
         "Programming Language :: Python :: 3.6",
         "Programming Language :: Python :: 3.7",
         "Programming Language :: Python :: 3.8",
-<<<<<<< HEAD
-=======
         "Programming Language :: Python :: 3.9",
->>>>>>> 08cab008
     ]
 
 [tool.poetry.dependencies]
